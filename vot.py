# PyVot
# Variational Wasserstein Clustering
# Author: Liang Mi <icemiliang@gmail.com>
<<<<<<< HEAD
# Date: May 15th 2019
=======
# Date: MArch 6th 2019
>>>>>>> f0dfbdfe

import warnings
import numpy as np
from scipy.spatial.distance import cdist
from scipy.optimize import minimize
from skimage import transform as tf
import imageio
import utils

<<<<<<< HEAD
=======
class VotAreaPreserve:
    """ Area Preserving with variational optimal transportation """

    def setup(self, max_iter = 2000, thres = 1e-8, rate = 0.2, ratio = 100, dim = 2):
        """ set up parameters

        Args:
            max_iter int: max number of iterations of optimal transportation
            thres float: threshold to break loops
            rate  float: learning rate
            ratio float: the ratio of num of e to the num of p
            dim     int: dimension of the data/space
        """

        self.thres = thres
        self.learnrate = rate
        self.max_iter = max_iter
        self.h = np.zeros(self.num_p)
        self.dim = dim
        self.ratio = ratio

        if self.dim < np.size(self.p_coor, 1):
            warnings.warn("Dimension of data larger than the setting.\n Truncating data...")
            self.p_coor = self.p_coor[:,0:self.dim]
        elif self.dim > np.size(self.p_coor, 1):
            warnings.warn("Dimension of data smaller than the setting.\n Resetting dim...")
            self.dim = np.size(self.p_coor, 1)

        assert np.amax(self.p_coor) < 1 and np.amin(self.p_coor) > -1, "Input data output boundary (-1, 1)."

    def import_data_from_file(self, pfilename, mass = False, label = True):
        """ import data from csv files

        Args:
            pfilename string: filename of p
            mass  bool: whether data has a mass column
            label bool: whether data has a label column

        See Also
        --------
        import_data : dump data into internal numpy arrays
        """

        p_data = np.loadtxt(open(pfilename, "r"), delimiter=",")

        if label and mass:
            self.import_data(p_data[:, 2:], yp = p_data[:, 0], mass_p = p_data[:, 1])
        elif label and not mass:
            self.import_data(p_data[:, 1:], yp = p_data[:, 0])
        elif not label and mass:
            self.import_data(p_data[:, 1:], mass_p = p_data[:, 0])
        else:
            self.import_data(p_data)

    def import_data(self, Xp, yp = None, mass_p = None):
        """ import data from numpy arrays

        Args:
            Xp np.ndarray(np,dim+): initial coordinates of p
            yp np.ndarray(num_p,): labels of p
            mass_p np.ndarray(num_p,): weights of p

        See Also
        --------
        import_data_file : import data from csv files
        """

        self.num_p = np.size(Xp, 0)
        self.p_label = yp.astype(int) if not yp is None else -np.ones(self.num_p).astype(int)
        self.p_dirac = mass_p if not mass_p is None else np.ones(self.num_p) / self.num_p
        self.p_coor = Xp

        # "p_mass" is the sum of its corresponding e's weights, its own weight is "p_dirac"
        self.p_mass = np.zeros(self.num_p)

    def area_preserve(self):
        """ map p into the area

        :return:
        """
        self.random_sample()
        self.cost_base = cdist(self.p_coor, self.e_coor, 'sqeuclidean')
        for iter in range(self.max_iter):
            if iter % 100 == 0:
                self.learnrate *= 0.95
            if self.update_map(iter): break
        self.update_p()

    def random_sample(self):
        """ randomly sample the area with dirac measures

        """
        pass

        self.num_e = self.num_p * self.ratio
        if self.num_e * self.dim > 1e8:
            warnings.warn("Sampling the area will take too much memory.")
        self.e_coor = np.random.random((self.num_e, self.dim)) * 2 - 1
        self.e_mass =  np.ones(self.num_e)/self.num_e
        self.e_label = -np.ones(self.num_e).astype(int)

    def update_map(self, iter):
        """ update each p to the centroids of its cluster

        Args:
            iter_p int: iteration index of clustering
            iter_h int: iteration index of transportation

        Returns:
            bool: convergence or not, determined by max derivative change
        """

        # update dist matrix
        cost = self.cost_base - self.h[:, np.newaxis]
        # find nearest p for each e and add mass to p
        self.e_idx = np.argmin(cost, axis = 0)
        # labels come from centroids
        self.e_predict = self.p_label[self.e_idx]
        for j in range(self.num_p):
            self.p_mass[j] = np.sum(self.e_mass[self.e_idx == j])
        # update gradient and h
        grad = self.p_mass - self.p_dirac
        self.h = self.h - self.learnrate * grad
        # check if converge and return max derivative
        max_change = np.amax(grad)
        if iter % 200 == 0:
            print("iter %d: %.8f" % (iter, max_change))
        return True if max_change < self.thres else False

    def update_p(self):
        """ update each p to the centroids of its cluster

        Args:
            iter_p int: iteration index

        Returns:
            bool: convergence or not, determined by max p change
        """

        # update p to the centroid of its clustered e samples
        # TODO Replace the for loop with matrix/vector operations, if possible
        for j in range(self.num_p):
            idx_e_j = self.e_idx == j
            weights = self.e_mass[idx_e_j]
            if weights.size == 0:
                continue
            p_target = np.average(self.e_coor[idx_e_j,:], weights = weights, axis = 0)
            self.p_coor[j,:] = p_target
>>>>>>> f0dfbdfe

class Vot:
    """ variational optimal transportation """

    def setup(self, max_iter_h = 2000, max_iter_p = 10, thres = 1e-8, rate = 0.1):
        """ set up parameters

        Args:
            max_iter_h int: max number of iterations of clustering
            max_iter_p int: max number of iterations of transportation
            thres float: threshold to break loops
            rate  float: learning rate
        """

        self.thres = thres
        self.learnrate = rate
        self.max_iter_h = max_iter_h
        self.max_iter_p = max_iter_p
        self.h = np.zeros(self.num_p)

    def import_data_from_file(self, pfilename, efilename, mass = False, label = True):
        """ import data from csv files

        Args:
            pfilename string: filename of p
            efilename string: filename of e
            mass  bool: whether data has a mass column
            label bool: whether data has a label column

        See Also
        --------
        import_data : dump data into internal numpy arrays
        """

        p_data = np.loadtxt(pfilename, delimiter=",")
        e_data = np.loadtxt(efilename, delimiter=",")

        if label and mass:
            self.import_data(p_data[:, 2:], e_data[:, 2:],
                             yp=p_data[:, 0], ye=e_data[:, 0],
                             mass_p=p_data[:, 1], mass_e=e_data[:, 0])
        elif label and not mass:
            self.import_data(p_data[:, 1:], e_data[:, 1:],
                             yp = p_data[:, 0], ye=e_data[:, 0])
        elif not label and mass:
            self.import_data(p_data[:, 1:], e_data[:, 1:],
                             mass_p=p_data[:, 0], mass_e=e_data[:, 0])
        else:
            self.import_data(p_data, e_data)

    def import_data(self, Xp, Xe, yp = None, ye = None, mass_p=None, mass_e=None):
        """ import data from numpy arrays

        Args:
            Xp np.ndarray(np,dim+): initial coordinates of p
            Xe np.ndarray(ne,dim+): coordinates of e
            yp np.ndarray(num_p,): labels of p
            ye np.ndarray(num_e,): initial labels of e
            mass_p np.ndarray(num_p,): weights of p
            mass_e np.ndarray(num_e,): weights of e

        See Also
        --------
        import_data_file : import data from csv files
        """

        self.num_p = np.size(Xp, 0)
        self.num_e = np.size(Xe, 0)

        self.p_label = yp.astype(int) if not yp is None else -np.ones(self.num_p).astype(int)
        self.e_label = ye.astype(int) if not yp is None else -np.ones(self.num_e).astype(int)

        self.p_dirac = mass_p if not mass_p is None else np.ones(self.num_p)/self.num_p
        self.e_mass = mass_e if not mass_e is None else np.ones(self.num_e)/self.num_e

        self.p_coor = Xp
        self.e_coor = Xe

        # "p_mass" is the sum of its corresponding e's weights, its own weight is "p_dirac"
        self.p_mass = np.zeros(self.num_p)

        if abs(np.sum(self.p_dirac) - np.sum(self.e_mass)) > 1e-6:
            warnings.warn("Total mass of e does not equal to total mass of p")

    def cluster(self, reg_type = 0, reg = 0.01):
        """ compute Wasserstein clustering

        Args:
            reg int: flag for regularization, 0 means no regularization

        See Also
        --------
        update_p : update p
        update_map: compute optimal transportation
        """

        for iter_p in range(self.max_iter_p):
            self.cost_base = cdist(self.p_coor, self.e_coor, 'sqeuclidean')
            for iter_h in range(self.max_iter_h):
                if self.update_map(iter_p,iter_h): break
            if self.update_p(iter_p, reg_type, reg): break

    def update_map(self, iter_p, iter_h):
        """ update each p to the centroids of its cluster

        Args:
            iter_p int: iteration index of clustering
            iter_h int: iteration index of transportation

        Returns:
            bool: convergence or not, determined by max derivative change
        """

        # update dist matrix
        cost = self.cost_base - self.h[:, np.newaxis]
        # find nearest p for each e and add mass to p
        self.e_idx = np.argmin(cost, axis = 0)
        # labels come from centroids
        self.e_predict = self.p_label[self.e_idx]
        for j in range(self.num_p):
            self.p_mass[j] = np.sum(self.e_mass[self.e_idx == j])
        # update gradient and h
        grad = self.p_mass - self.p_dirac
        self.h = self.h - self.learnrate * grad
        # check if converge and return max derivative
        return True if np.amax(grad) < self.thres else False

    def update_p(self, iter_p, reg_type = 0, reg = 0.01):
        """ update p

        Args:
            iter_p int: iteration index
            reg int or string: regularizer type
            reg float: regularizer weight

        Returns:
            float: max change of p, small max means convergence
        """

        if reg_type == 1 or reg_type == 'potential':
            return self.update_p_reg_potential(iter_p, reg)
        elif reg_type == 2 or reg_type == 'transform':
            return self.update_p_reg_transform(iter_p, reg)
        else:
            return self.update_p_noreg(iter_p)

    def update_p_noreg(self, iter_p):
        """ update each p to the centroids of its cluster

        Args:
            iter_p int: iteration index

        Returns:
            bool: convergence or not, determined by max p change
        """

        max_change = 0.0
        # update p to the centroid of its clustered e samples
        # TODO Replace the for loop with matrix/vector operations, if possible
        for j in range(self.num_p):
            idx_e_j = self.e_idx == j
            weights = self.e_mass[idx_e_j]
            if weights.size == 0:
                continue
            p_target = np.average(self.e_coor[idx_e_j,:], weights = weights, axis = 0)
            # check if converge
            max_change = max(np.amax(self.p_coor[j,:] - p_target), max_change)
            self.p_coor[j,:] = p_target
        print("iter %d: %.8f" % (iter_p, max_change))
        # return max p coor change
        return True if max_change < self.thres else False

    def update_p_reg_potential(self, iter_p, reg = 0.01):
        """ update each p to the centroids of its cluster,
            regularized by intra-class distances

        Args:
            iter_p int: index of the iteration of updating p
            reg float: regularizer weight

        Returns:
            bool: convergence or not, determined by max p change
        """

        def f(p, p0, label = None, reg = 0.01):
            """ objective function incorporating labels

            Args:
                p  np.array(np,dim):   p
                p0 np.array(np,dim):  centroids of e
                label np.array(np,): labels of p
                reg float: regularizer weight

            Returns:
                float: f = sum(|p-p0|^2) + reg * sum(1(li == lj)*|pi-pj|^2)
            """

            p = p.reshape(p0.shape)
            reg_term = 0.0
            for idx, l in np.ndenumerate(np.unique(label)):
                p_sub = p[label == l,:]
                # pairwise distance with smaller memory burden
                # |pi - pj|^2 = pi^2 + pj^2 - 2*pi*pj
                reg_term += np.sum((p_sub ** 2).sum(axis = 1, keepdims = True) + \
                                   (p_sub ** 2).sum(axis = 1) - \
                                   2 * p_sub.dot(p_sub.T))

            return np.sum((p - p0)**2.0) + reg * reg_term

        if (np.unique(self.p_label).size == 1): warnings.warn("All known samples belong to the same class")

        max_change = 0.0
        p0 = np.zeros((self.p_coor.shape))

        # new controid pos
        for j in range(self.num_p):
            idx_e_j = self.e_idx == j
            weight = self.e_mass[idx_e_j]
            if weight.size == 0:
                continue
            p0[j,:] = np.average(self.e_coor[idx_e_j,:], weights = weight, axis = 0)
            max_change = max(np.amax(self.p_coor[j,:] - p0[j,:]),max_change)
        print("iter %d: %.8f" % (iter_p, max_change))

        # regularize
        res = minimize(f, self.p_coor, method='BFGS', tol = self.thres, args = (p0, self.p_label, reg))
        self.p_coor = res.x
        self.p_coor = self.p_coor.reshape(p0.shape)
        # return max change
        return True if max_change < self.thres else False

    def update_p_reg_transform(self, iter_p, reg = 0.01):
        """ update each p to the centroids of its cluster,
            regularized by an affine transformation
            which is estimated from the OT map.

        Args:
            iter_p int: index of the iteration of updating p
            reg float: regularizer weight

        Returns:
            bool: convergence or not, determined by max p change
        """

        def f(p, p0, pa, reg = 0.01):
            """ objective function regularized by affine transformations

            Args:
                p  np.array(np,dim): p
                p0 np.array(np,dim): centroids of e
                pa np.array(np,dim): target position of p after affine
                reg float: regularizer weight

            Returns:
                float: f = sum(|p-p0|^2) + reg * sum(|p-pa|^2)
            """
            p = p.reshape(p0.shape)
            return np.sum((p-p0)**2.0) + reg * np.sum((p-pa)**2.0)

        # assert self.dim == 2, "dim has to equal 2"

        max_change = 0.0
        p0 = np.zeros((self.p_coor.shape))
        # new controid pos
        for j in range(self.num_p):
            idx_e_j = self.e_idx == j
            weight = self.e_mass[idx_e_j]
            if weight.size == 0:
                continue
            p0[j,:] = np.average(self.e_coor[idx_e_j,:], weights = weight, axis = 0)
            max_change = max(np.amax(self.p_coor[j,:] - p0[j,:]),max_change)
        print("iter %d: %.8f" % (iter_p, max_change))

        pa = np.zeros(p0.shape)

        for idx, l in np.ndenumerate(np.unique(self.p_label)):
            idx_p_label = self.p_label == l
            p_sub = self.p_coor[idx_p_label, :]
            p0_sub = p0[idx_p_label, :]
            # TODO estimating a high-dimensional transformation is a todo
            T = tf.EuclideanTransform()
            # T = tf.AffineTransform()
            # T = tf.ProjectiveTransform()
            T.estimate(p_sub, p0_sub)
            pa[idx_p_label, :] = T(p_sub)

        res = minimize(f, self.p_coor, method = 'BFGS', tol = self.thres, args = (p0, pa, reg))
        self.p_coor = res.x
        self.p_coor = self.p_coor.reshape(p0.shape)
        # return max change
        return True if max_change < self.thres else False


class VotAP:
    """ Area Preserving with variational optimal transportation """
    # p are the centroids
    # e are the area samples

    def __init__(self, data, label=None, mass_p=None, thres=1e-5, ratio=100, verbose=True):
        """ set up parameters
        Args:
            thres float: threshold to break loops
            ratio float: the ratio of num of e to the num of p
            data np.ndarray(np,dim+): initial coordinates of p
            label np.ndarray(num_p,): labels of p
            mass_p np.ndarray(num_p,): weights of p

        Atts:
            thres    float: Threshold to break loops
            lr       float: Learning rate
            ratio    float: ratio of num_e to num_p
            verbose   bool: console output verbose flag
            num_p      int: number of p
            X_p    numpy ndarray: coordinates of p
            y_p    numpy ndarray: labels of p
            mass_p numpy ndarray: mass of clusters of p

        """
        self.thres = thres
        self.verbose = verbose
        self.p_dirac = None
        self.ratio = ratio

        self.has_mass = mass_p is not None
        self.has_label = label is not None

        num_p = data.shape[0]
        self.label_p = label.astype(int) if not label is None else -np.ones(num_p).astype(int)
        self.p_dirac = mass_p if not mass_p is None else np.ones(num_p) / num_p
        self.data_p = data
        self.data_p_original = data.copy()
        # "mass_p" is the sum of its corresponding e's weights, its own weight is "p_dirac"
        self.mass_p = np.zeros(num_p)

        assert np.amax(self.data_p) <= 1 and np.amin(self.data_p) >= -1,\
            "Input output boundary (-1, 1)."

    def map(self, sampling='unisquare', plot_filename=None, beta=0.9, max_iter=1000, lr=0.2, lr_decay=50):
        """ map p into the area

        Args:
            sampling string: sampling area
            plot_filename string: filename of the gif image
            beta float: gradient descent momentum
            max_iter int: maximum number of iteration
            lr float: learning rate
            lr_decay float: learning rate decay

        Atts:
            num_p int: number of p
            num_e int: number of e
            dim int: dimentionality
            data_e numpy ndarray: coordinates of e
            label_e numpy ndarray: label of e
            base_dist numpy ndarray: pairwise distance between p and e
            h  numpy ndarray: VOT optimizer, "height vector
            dh  numpy ndarray: gradient of h
            max_change float: maximum gradient change
            max_change_pct float: relative maximum gradient change
            imgs list: list of plots to show mapping progress
            e_idx numpy ndarray: p index of every e

        :return:
        """
        num_p = self.data_p.shape[0]
        num_e = self.ratio * num_p
        dim = self.data_p.shape[1]
        self.data_e, self.label_e = utils.random_sample(num_e, dim, sampling=sampling)
        base_dist = cdist(self.data_p, self.data_e, 'sqeuclidean')
        self.e_idx = np.argmin(base_dist, axis=0)
        h = np.zeros(num_p)
        imgs = []
        dh = 0

        for i in range(max_iter):
            dist = base_dist - h[:, None]
            # find nearest p for each e and add mass to p
            self.e_idx = np.argmin(dist, axis=0)

            # calculate total mass of each cell
            self.mass_p = np.bincount(self.e_idx, minlength=num_p) / num_e

            # labels come from centroids
            if self.has_label:
                self.label_e = self.label_p[self.e_idx]

            # gradient descent with momentum and decay
            dh = beta * dh + (1-beta) * (self.mass_p - self.p_dirac)
            if i != 0 and i % lr_decay == 0:
                lr *= 0.9
            h -= lr * dh

            # check if converge and return max derivative
            index = np.argmax(dh)
            if isinstance(index, np.ndarray):
                index = index[0]
            max_change = dh[index]
            max_change_pct = max_change * 100 / self.mass_p[index]

            if self.verbose and i % 10 == 0:
                print("{0:d}: max gradient {1:g} ({2:.2f}%)".format(i, max_change, max_change_pct))
            # plot to gif, TODO this is time consuming, got a better way?
            if plot_filename:
                fig = utils.plot_map(self.data_e, self.e_idx / (num_p - 1))
                img = utils.fig2data(fig)
                imgs.append(img)
            if max_change_pct <= 1:
                break
        if plot_filename and imgs:
            imageio.mimsave(plot_filename, imgs, fps=4)

        # update coordinates of p
        bincount = np.bincount(self.e_idx)
        if 0 in bincount:
            print('Empty cluster found, optimal transport did not converge\nTry larger lr or max_iter')
            return
        for i in range(self.data_p.shape[1]):
            # update p to the centroid of their correspondences
            self.data_p[:, i] = np.bincount(self.e_idx, weights=self.data_e[:, i], minlength=num_p) / bincount<|MERGE_RESOLUTION|>--- conflicted
+++ resolved
@@ -1,11 +1,8 @@
 # PyVot
 # Variational Wasserstein Clustering
 # Author: Liang Mi <icemiliang@gmail.com>
-<<<<<<< HEAD
 # Date: May 15th 2019
-=======
-# Date: MArch 6th 2019
->>>>>>> f0dfbdfe
+
 
 import warnings
 import numpy as np
@@ -15,157 +12,6 @@
 import imageio
 import utils
 
-<<<<<<< HEAD
-=======
-class VotAreaPreserve:
-    """ Area Preserving with variational optimal transportation """
-
-    def setup(self, max_iter = 2000, thres = 1e-8, rate = 0.2, ratio = 100, dim = 2):
-        """ set up parameters
-
-        Args:
-            max_iter int: max number of iterations of optimal transportation
-            thres float: threshold to break loops
-            rate  float: learning rate
-            ratio float: the ratio of num of e to the num of p
-            dim     int: dimension of the data/space
-        """
-
-        self.thres = thres
-        self.learnrate = rate
-        self.max_iter = max_iter
-        self.h = np.zeros(self.num_p)
-        self.dim = dim
-        self.ratio = ratio
-
-        if self.dim < np.size(self.p_coor, 1):
-            warnings.warn("Dimension of data larger than the setting.\n Truncating data...")
-            self.p_coor = self.p_coor[:,0:self.dim]
-        elif self.dim > np.size(self.p_coor, 1):
-            warnings.warn("Dimension of data smaller than the setting.\n Resetting dim...")
-            self.dim = np.size(self.p_coor, 1)
-
-        assert np.amax(self.p_coor) < 1 and np.amin(self.p_coor) > -1, "Input data output boundary (-1, 1)."
-
-    def import_data_from_file(self, pfilename, mass = False, label = True):
-        """ import data from csv files
-
-        Args:
-            pfilename string: filename of p
-            mass  bool: whether data has a mass column
-            label bool: whether data has a label column
-
-        See Also
-        --------
-        import_data : dump data into internal numpy arrays
-        """
-
-        p_data = np.loadtxt(open(pfilename, "r"), delimiter=",")
-
-        if label and mass:
-            self.import_data(p_data[:, 2:], yp = p_data[:, 0], mass_p = p_data[:, 1])
-        elif label and not mass:
-            self.import_data(p_data[:, 1:], yp = p_data[:, 0])
-        elif not label and mass:
-            self.import_data(p_data[:, 1:], mass_p = p_data[:, 0])
-        else:
-            self.import_data(p_data)
-
-    def import_data(self, Xp, yp = None, mass_p = None):
-        """ import data from numpy arrays
-
-        Args:
-            Xp np.ndarray(np,dim+): initial coordinates of p
-            yp np.ndarray(num_p,): labels of p
-            mass_p np.ndarray(num_p,): weights of p
-
-        See Also
-        --------
-        import_data_file : import data from csv files
-        """
-
-        self.num_p = np.size(Xp, 0)
-        self.p_label = yp.astype(int) if not yp is None else -np.ones(self.num_p).astype(int)
-        self.p_dirac = mass_p if not mass_p is None else np.ones(self.num_p) / self.num_p
-        self.p_coor = Xp
-
-        # "p_mass" is the sum of its corresponding e's weights, its own weight is "p_dirac"
-        self.p_mass = np.zeros(self.num_p)
-
-    def area_preserve(self):
-        """ map p into the area
-
-        :return:
-        """
-        self.random_sample()
-        self.cost_base = cdist(self.p_coor, self.e_coor, 'sqeuclidean')
-        for iter in range(self.max_iter):
-            if iter % 100 == 0:
-                self.learnrate *= 0.95
-            if self.update_map(iter): break
-        self.update_p()
-
-    def random_sample(self):
-        """ randomly sample the area with dirac measures
-
-        """
-        pass
-
-        self.num_e = self.num_p * self.ratio
-        if self.num_e * self.dim > 1e8:
-            warnings.warn("Sampling the area will take too much memory.")
-        self.e_coor = np.random.random((self.num_e, self.dim)) * 2 - 1
-        self.e_mass =  np.ones(self.num_e)/self.num_e
-        self.e_label = -np.ones(self.num_e).astype(int)
-
-    def update_map(self, iter):
-        """ update each p to the centroids of its cluster
-
-        Args:
-            iter_p int: iteration index of clustering
-            iter_h int: iteration index of transportation
-
-        Returns:
-            bool: convergence or not, determined by max derivative change
-        """
-
-        # update dist matrix
-        cost = self.cost_base - self.h[:, np.newaxis]
-        # find nearest p for each e and add mass to p
-        self.e_idx = np.argmin(cost, axis = 0)
-        # labels come from centroids
-        self.e_predict = self.p_label[self.e_idx]
-        for j in range(self.num_p):
-            self.p_mass[j] = np.sum(self.e_mass[self.e_idx == j])
-        # update gradient and h
-        grad = self.p_mass - self.p_dirac
-        self.h = self.h - self.learnrate * grad
-        # check if converge and return max derivative
-        max_change = np.amax(grad)
-        if iter % 200 == 0:
-            print("iter %d: %.8f" % (iter, max_change))
-        return True if max_change < self.thres else False
-
-    def update_p(self):
-        """ update each p to the centroids of its cluster
-
-        Args:
-            iter_p int: iteration index
-
-        Returns:
-            bool: convergence or not, determined by max p change
-        """
-
-        # update p to the centroid of its clustered e samples
-        # TODO Replace the for loop with matrix/vector operations, if possible
-        for j in range(self.num_p):
-            idx_e_j = self.e_idx == j
-            weights = self.e_mass[idx_e_j]
-            if weights.size == 0:
-                continue
-            p_target = np.average(self.e_coor[idx_e_j,:], weights = weights, axis = 0)
-            self.p_coor[j,:] = p_target
->>>>>>> f0dfbdfe
 
 class Vot:
     """ variational optimal transportation """
